/*
Copyright 2012 Twitter, Inc.

Licensed under the Apache License, Version 2.0 (the "License");
you may not use this file except in compliance with the License.
You may obtain a copy of the License at

http://www.apache.org/licenses/LICENSE-2.0

Unless required by applicable law or agreed to in writing, software
distributed under the License is distributed on an "AS IS" BASIS,
WITHOUT WARRANTIES OR CONDITIONS OF ANY KIND, either express or implied.
See the License for the specific language governing permissions and
limitations under the License.
*/
package com.twitter.scalding

import cascading.property.ConfigDef.Getter
import cascading.pipe._
import cascading.flow._
import cascading.operation._
import cascading.operation.filter._
import cascading.tuple._

import scala.util.Random

import java.util.concurrent.atomic.AtomicInteger
import scala.collection.immutable.Queue

object RichPipe extends java.io.Serializable {
  private val nextPipe = new AtomicInteger(-1)

  def apply(p: Pipe): RichPipe = new RichPipe(p)

  implicit def toPipe(rp: RichPipe): Pipe = rp.pipe

  def getNextName: String = "_pipe_" + nextPipe.incrementAndGet.toString

  private[scalding] val FormerNameBitLength = 12
  private[scalding] val FormerAssignedPipeNamePattern = "^_pipe_([0-9]+).*$".r
  private[scalding] val FromUuidPattern = "^.*[0-9a-f]{8}-[0-9a-f]{4}-[0-9a-f]{4}-[0-9a-f]{4}-([0-9a-f]{12}).*$".r

  // grab some bit of the previous pipe name to help walk up the graph across name assignments
  private def getFormerNameBit(p: Pipe): String = p.getName match {
    case FormerAssignedPipeNamePattern(pipeNumber) => pipeNumber
    case FromUuidPattern(lastGroup) => lastGroup /* 12 characters */
    case s if s.length > FormerNameBitLength => s.substring(s.length - FormerNameBitLength, s.length)
    case s => s
  }

  /**
   * Assign a new, guaranteed-unique name to the pipe.
   * @param p a pipe, whose name should be changed
   * @return a pipe with a new name which is guaranteed to be new and never re-assigned by this function
   *
   * Note: the assigned name includes a few characters from the former name to assisgit dift in debugging.
   */
  def assignName(p: Pipe): Pipe = new Pipe(getNextName + "-" + getFormerNameBit(p), p)

  private val REDUCER_KEY = "mapred.reduce.tasks"
  /**
   * Gets the underlying config for this pipe and sets the number of reducers
   * useful for cascading GroupBy/CoGroup pipes.
   */
  def setReducers(p: Pipe, reducers: Int): Pipe = {
    if (reducers > 0) {
      p.getStepConfigDef()
        .setProperty(REDUCER_KEY, reducers.toString)
      p.getStepConfigDef()
        .setProperty(Config.WithReducersSetExplicitly, "true")
    } else if (reducers != -1) {
      throw new IllegalArgumentException(s"Number of reducers must be non-negative. Got: ${reducers}")
    }
    p
  }

  // A pipe can have more than one description when merged together, so we store them delimited with 255.toChar.
  // Cannot use 1.toChar as we get an error if it is not a printable character.
  private def encodePipeDescriptions(descriptions: Seq[String]): String = {
    descriptions.map(_.replace(255.toChar, ' ')).filter(_.nonEmpty).mkString(255.toChar.toString)
  }

  private def decodePipeDescriptions(encoding: String): Seq[String] = {
    encoding.split(255.toChar).toSeq
  }

  def getPipeDescriptions(p: Pipe): Seq[String] = {
    if (p.getStepConfigDef.isEmpty)
      Nil
    else {
      // We use empty getter so we can get latest config value of Config.PipeDescriptions in the step ConfigDef.
      val encodedResult = p.getStepConfigDef.apply(Config.PipeDescriptions, new Getter {
        override def update(s: String, s1: String): String = ???
        override def get(s: String): String = null
      })
      Option(encodedResult)
        .filterNot(_.isEmpty)
        .map(decodePipeDescriptions)
        .getOrElse(Nil)
    }
  }

  def setPipeDescriptions(p: Pipe, descriptions: Seq[String]): Pipe = {
    p.getStepConfigDef().setProperty(
      Config.PipeDescriptions,
      encodePipeDescriptions(getPipeDescriptions(p) ++ descriptions))
    p
  }

  def setPipeDescriptionFrom(p: Pipe, ste: Option[StackTraceElement]): Pipe = {
    ste.foreach { ste =>
      setPipeDescriptions(p, List(ste.toString))
    }
    p
  }

  /**
<<<<<<< HEAD
   * Return true if a pipe is a source Pipe (has no parents / previous) and isn't a
   * Splice.
   */
  def isSourcePipe(pipe: Pipe): Boolean = {
    pipe.getParent == null &&
      (pipe.getPrevious == null || pipe.getPrevious.isEmpty) &&
      (!pipe.isInstanceOf[Splice])
  }

  def getPreviousPipe(p: Pipe): Option[Pipe] = {
    if (p.getPrevious != null && p.getPrevious.length == 1) p.getPrevious.headOption
    else None
  }

  /*
   * If hashJoinPipe represents a hashjoin, this method checks if
   * hashJoinOperandPipe is one of the two sides in that hashjoin.
   */
  def isHashJoinedWithPipe(hashJoinPipe: Pipe, hashJoinOperandPipe: Pipe): Boolean = {
    // collects all Eachs ending with a non-Each
    @annotation.tailrec
    def getChainOfEachs(p: Pipe, collect: List[Pipe] = Nil): List[Pipe] =
      p match {
        case p if isSourcePipe(p) =>
          collect :+ p
        case each: Each =>
          getChainOfEachs(each.getPrevious.head, collect :+ each)
        // we don't use a special Pipe subtype for the assignName method
        // and we can't. all Pipe types need to be defined in cascading
        // because cascading assumes it knows all the Pipe subtypes
        // and fails to match any others (think of it as a sealed trait)
        // So we handle all special types before checking for the assignName case
        case other @ (hj: HashJoin) =>
          collect ++ getJoinedPipeSet(hj)
        case other @ (_: Checkpoint | _: Operator | _: Splice /* except HashJoin*/ | _: SubAssembly) =>
          collect :+ other
        case renamedPipe: Pipe =>
          // this is the assignName case
          getChainOfEachs(renamedPipe.getPrevious.head, collect :+ renamedPipe)
      }

    def getJoinedPipeSet(p: HashJoin): Set[Pipe] =
      p.getPrevious match {
        case a @ Array(_, _) =>
          // collect nodes up the left and right sides
          a.flatMap { p => getChainOfEachs(p) }.toSet
        case other =>
          throw new IllegalStateException(s"More than two sides found in cascading's HashJoin pipe: $other")
      }

    hashJoinPipe match {
      case hj: HashJoin =>
        getJoinedPipeSet(hj).intersect(getChainOfEachs(hashJoinOperandPipe).toSet).nonEmpty
      case m: Merge =>
        m.getPrevious // gets all merged pipes
          .exists { p => isHashJoinedWithPipe(p, hashJoinOperandPipe) }
      case e: Each =>
        getPreviousPipe(e)
          .exists { p => isHashJoinedWithPipe(p, hashJoinOperandPipe) }
      case other =>
        false
    }
  }

  /**
   * Special handling for cases where one side of the hashjoin is merged
   *  with the hashjoin result. Cascading no longer allows it (as of 3.0),
   *  so we insert checkpoints and/or intermediate merge stages as appropriate
   *
   * @param head the first pipe to be merged
   * @param tail a list of other pipes to be merged within the first
   *
   * @return an updated list of pipes, which can safely be merged
   */
  private[scalding] def mergeAvoidingHashes(head: Pipe, tail: List[Pipe]): Pipe = {

    // we make use of the fact that the pipe merge operation is not just associative but also commutative
    val pipes = head :: tail
    val (colliding, uncolliding) = pipes.partition(p => pipes.exists(o => (o != p) && isHashJoinedWithPipe(p, o)))

    val (innerColliding, innerUncolliding) = colliding.partition(p =>
      colliding.exists(o => (o != p) && (isHashJoinedWithPipe(p, o) || isHashJoinedWithPipe(o, p))))
    /* innerUncolliding pipes collide with some pipes in the uncolliding set, but don't collide with one another.
     It is fine to lump them and merge them together before merging with the 'uncolliding' set.

      innerColliding pipes collide with one another and must each be checkpointed before use in the general merge.
     */
    val safedInnerColliding = innerColliding.map(new Checkpoint(_))
    val safedInnerUncolliding =
      if (innerUncolliding.isEmpty) Nil
      else List(new Checkpoint(mergeAvoidingNameClashes(innerUncolliding.head, innerUncolliding.tail)))

    val reassembled = safedInnerColliding ::: safedInnerUncolliding ::: uncolliding
    mergeAvoidingNameClashes(reassembled.head, reassembled.tail)
  }

  /**
   * Cascading Merge does not support having multiple incoming pipes with the same name.
   * Selectively rename pipes to avoid naming conflicts.
   *
   * @param head the first pipe to be merged (or checkpointed)
   * @param tail a list of other pipes to be merged within the first
   * @return a Merge of input pipes with any name clashes removed, or the input pipe if there was only one
   */
  private[scalding] def mergeAvoidingNameClashes(head: Pipe, tail: List[Pipe]): Pipe = tail match {
    case Nil => head // avoid generating new Merge(pipes.head)
    case _ =>
      val (result, buf) = tail.foldLeft((List[Pipe](head), Set[String](head.getName))) {
        case ((result, names), p) =>
          if (names.contains(p.getName))
            (assignName(p) :: result, names) /* no need to add the new name to names: assignName is guaranteed unique
                                               and never assigned again */
          else (p :: result, names + p.getName)
      }
      new Merge(result: _*)
  }

=======
   * If there is exactly one previous Pipe, get it, otherwise None
   */
  def getSinglePreviousPipe(p: Pipe): Option[Pipe] =
    if (p.getPrevious != null && p.getPrevious.length == 1) p.getPrevious.headOption
    else None

  /**
   * Is the given Pipe a source (it has no previous and is not a splice
   */
  def isSourcePipe(pipe: Pipe): Boolean =
    pipe.getParent == null &&
      (pipe.getPrevious == null || pipe.getPrevious.isEmpty) &&
      (!pipe.isInstanceOf[Splice])
>>>>>>> 2f99c39f
}

/**
 * This is an enrichment-pattern class for cascading.pipe.Pipe.
 * The rule is to never use this class directly in input or return types, but
 * only to add methods to Pipe.
 */
class RichPipe(val pipe: Pipe) extends java.io.Serializable with JoinAlgorithms {
  // We need this for the implicits
  import Dsl._
  import RichPipe.assignName
  import RichPipe.isHashJoinedWithPipe

  /**
   * Rename the current pipe
   */
  def name(s: String): Pipe = new Pipe(s, pipe)

  /**
   * Beginning of block with access to expensive nonserializable state. The state object should
   * contain a function release() for resource management purpose.
   */
  def using[C <: { def release(): Unit }](bf: => C) = new {

    /**
     * For pure side effect.
     */
    def foreach[A](f: Fields)(fn: (C, A) => Unit)(implicit conv: TupleConverter[A], set: TupleSetter[Unit], flowDef: FlowDef, mode: Mode) = {
      conv.assertArityMatches(f)
      val newPipe = new Each(pipe, f, new SideEffectMapFunction(bf, fn,
        new Function1[C, Unit] with java.io.Serializable {
          def apply(c: C): Unit = { c.release() }
        },
        Fields.NONE, conv, set))
      NullSource.writeFrom(newPipe)(flowDef, mode)
      newPipe
    }

    /**
     * map with state
     */
    def map[A, T](fs: (Fields, Fields))(fn: (C, A) => T)(implicit conv: TupleConverter[A], set: TupleSetter[T]) = {
      conv.assertArityMatches(fs._1)
      set.assertArityMatches(fs._2)
      val mf = new SideEffectMapFunction(bf, fn,
        new Function1[C, Unit] with java.io.Serializable {
          def apply(c: C): Unit = { c.release() }
        },
        fs._2, conv, set)
      new Each(pipe, fs._1, mf, defaultMode(fs._1, fs._2))
    }

    /**
     * flatMap with state
     */
    def flatMap[A, T](fs: (Fields, Fields))(fn: (C, A) => TraversableOnce[T])(implicit conv: TupleConverter[A], set: TupleSetter[T]) = {
      conv.assertArityMatches(fs._1)
      set.assertArityMatches(fs._2)
      val mf = new SideEffectFlatMapFunction(bf, fn,
        new Function1[C, Unit] with java.io.Serializable {
          def apply(c: C): Unit = { c.release() }
        },
        fs._2, conv, set)
      new Each(pipe, fs._1, mf, defaultMode(fs._1, fs._2))
    }
  }

  /**
   * Keep only the given fields, and discard the rest.
   * takes any number of parameters as long as we can convert
   * them to a fields object
   */
  def project(fields: Fields): Pipe =
    new Each(pipe, fields, new Identity(fields))

  /**
   * Discard the given fields, and keep the rest.
   * Kind of the opposite of project method.
   */
  def discard(f: Fields): Pipe =
    new Each(pipe, f, new NoOp, Fields.SWAP)

  /**
   * Insert a function into the pipeline:
   */
  def thenDo[T, U](pfn: (T) => U)(implicit in: (RichPipe) => T): U = pfn(in(this))

  /**
   * group the Pipe based on fields
   *
   * builder is typically a block that modifies the given GroupBuilder
   * the final OUTPUT of the block is used to schedule the new pipe
   * each method in GroupBuilder returns this, so it is recommended
   * to chain them and use the default input:
   *
   * {{{
   *   _.size.max('f1) etc...
   * }}}
   */
  def groupBy(f: Fields)(builder: GroupBuilder => GroupBuilder): Pipe =
    builder(new GroupBuilder(f)).schedule(pipe.getName, pipe)

  /**
   * Returns the set of distinct tuples containing the specified fields
   */
  def distinct(f: Fields): Pipe =
    groupBy(f) { _.size('__uniquecount__) }.project(f)

  /**
   * Returns the set of unique tuples containing the specified fields. Same as distinct
   */
  def unique(f: Fields): Pipe = distinct(f)

  /**
   * Merge or Concatenate several pipes together with this one:
   */
  def ++(that: Pipe): Pipe =
    (this.pipe, that) match {
      case (a, b) if a == b =>
        // Cascading fails on self merge:
        // solution by Jack Guo
        new Merge(assignName(a), assignName(new Each(b, new Identity)))
      // special handling for cases where one side of the hashjoin is merged
      // with the hashjoin result. Cascading no longer allows it,
      // so we add a checkpoint to the join result as a workaround
      case (a, b) if isHashJoinedWithPipe(a, b) =>
        new Merge(assignName(new Checkpoint(a)), assignName(b))
      case (a, b) if isHashJoinedWithPipe(b, a) =>
        new Merge(assignName(a), assignName(new Checkpoint(b)))
      case (a, b) =>
        new Merge(assignName(a), assignName(b))
    }

  /**
   * Group all tuples down to one reducer.
   * (due to cascading limitation).
   * This is probably only useful just before setting a tail such as Database
   * tail, so that only one reducer talks to the DB.  Kind of a hack.
   */
  def groupAll: Pipe = groupAll { _.pass }

  /**
   * == Warning ==
   * This kills parallelism. All the work is sent to one reducer.
   *
   * Only use this in the case that you truly need all the data on one
   * reducer.
   *
   * Just about the only reasonable case of this method is to reduce all values of a column
   * or count all the rows.
   */
  def groupAll(gs: GroupBuilder => GroupBuilder) =
    map(() -> '__groupAll__) { (u: Unit) => 1 }
      .groupBy('__groupAll__) { gs(_).reducers(1) }
      .discard('__groupAll__)

  /**
   * Force a random shuffle of all the data to exactly n reducers
   */
  def shard(n: Int): Pipe = groupRandomly(n) { _.pass }
  /**
   * Force a random shuffle of all the data to exactly n reducers,
   * with a given seed if you need repeatability.
   */
  def shard(n: Int, seed: Int): Pipe = groupRandomly(n, seed) { _.pass }

  /**
   * Like groupAll, but randomly groups data into n reducers.
   *
   * you can provide a seed for the random number generator
   * to get reproducible results
   */
  def groupRandomly(n: Int)(gs: GroupBuilder => GroupBuilder): Pipe =
    groupRandomlyAux(n, None)(gs)

  /**
   * like groupRandomly(n : Int) with a given seed in the randomization
   */
  def groupRandomly(n: Int, seed: Long)(gs: GroupBuilder => GroupBuilder): Pipe =
    groupRandomlyAux(n, Some(seed))(gs)

  // achieves the behavior that reducer i gets i_th shard
  // by relying on cascading to use java's hashCode, which hash ints
  // to themselves
  protected def groupRandomlyAux(n: Int, optSeed: Option[Long])(gs: GroupBuilder => GroupBuilder): Pipe = {
    using(statefulRandom(optSeed))
      .map(() -> '__shard__) { (r: Random, _: Unit) => r.nextInt(n) }
      .groupBy('__shard__) { gs(_).reducers(n) }
      .discard('__shard__)
  }

  private def statefulRandom(optSeed: Option[Long]): Random with Stateful = {
    val random = new Random with Stateful
    optSeed.foreach { x => random.setSeed(x) }
    random
  }

  /**
   * Put all rows in random order
   *
   * you can provide a seed for the random number generator
   * to get reproducible results
   */
  def shuffle(shards: Int): Pipe = groupAndShuffleRandomly(shards) { _.pass }
  def shuffle(shards: Int, seed: Long): Pipe = groupAndShuffleRandomly(shards, seed) { _.pass }

  /**
   * Like shard, except do some operation im the reducers
   */
  def groupAndShuffleRandomly(reducers: Int)(gs: GroupBuilder => GroupBuilder): Pipe =
    groupAndShuffleRandomlyAux(reducers, None)(gs)

  /**
   * Like groupAndShuffleRandomly(reducers : Int) but with a fixed seed.
   */
  def groupAndShuffleRandomly(reducers: Int, seed: Long)(gs: GroupBuilder => GroupBuilder): Pipe =
    groupAndShuffleRandomlyAux(reducers, Some(seed))(gs)

  private def groupAndShuffleRandomlyAux(reducers: Int, optSeed: Option[Long])(gs: GroupBuilder => GroupBuilder): Pipe = {
    using(statefulRandom(optSeed))
      .map(() -> ('__shuffle__)) { (r: Random, _: Unit) => r.nextDouble() }
      .groupRandomlyAux(reducers, optSeed){ g: GroupBuilder =>
        gs(g.sortBy('__shuffle__))
      }
      .discard('__shuffle__)
  }

  /**
   * Adds a field with a constant value.
   *
   * == Usage ==
   * {{{
   * insert('a, 1)
   * }}}
   */
  def insert[A](fs: Fields, value: A)(implicit setter: TupleSetter[A]): Pipe =
    map[Unit, A](() -> fs) { _: Unit => value }(implicitly[TupleConverter[Unit]], setter)

  /**
   * Rename some set of N fields as another set of N fields
   *
   * == Usage ==
   * {{{
   * rename('x -> 'z)
   *        rename(('x,'y) -> ('X,'Y))
   * }}}
   *
   * == Warning ==
   * `rename('x,'y)` is interpreted by scala as `rename(Tuple2('x,'y))`
   * which then does `rename('x -> 'y)`.  This is probably not what is intended
   * but the compiler doesn't resolve the ambiguity.  YOU MUST CALL THIS WITH
   * A TUPLE2!  If you don't, expect the unexpected.
   */
  def rename(fields: (Fields, Fields)): Pipe = {
    val (fromFields, toFields) = fields
    val in_arity = fromFields.size
    val out_arity = toFields.size
    assert(in_arity == out_arity, "Number of field names must match for rename")
    new Each(pipe, fromFields, new Identity(toFields), Fields.SWAP)
  }

  /**
   * Keep only items that satisfy this predicate.
   */
  def filter[A](f: Fields)(fn: (A) => Boolean)(implicit conv: TupleConverter[A]): Pipe = {
    conv.assertArityMatches(f)
    new Each(pipe, f, new FilterFunction(fn, conv))
  }

  /**
   * Keep only items that don't satisfy this predicate.
   * `filterNot` is equal to negating a `filter` operation.
   *
   * {{{ filterNot('name) { name: String => name contains "a" } }}}
   *
   * is the same as:
   *
   * {{{ filter('name) { name: String => !(name contains "a") } }}}
   */
  def filterNot[A](f: Fields)(fn: (A) => Boolean)(implicit conv: TupleConverter[A]): Pipe =
    filter[A](f)(!fn(_))

  /**
   * Text files can have corrupted data. If you use this function and a
   * cascading trap you can filter out corrupted data from your pipe.
   */
  def verifyTypes[A](f: Fields)(implicit conv: TupleConverter[A]): Pipe = {
    pipe.filter(f) { (a: A) => true }
  }

  /**
   * Given a function, partitions the pipe into several groups based on the
   * output of the function. Then applies a GroupBuilder function on each of the
   * groups.
   *
   * Example:
   * pipe
   * .mapTo(()->('age, 'weight) { ... }
   * .partition('age -> 'isAdult) { _ > 18 } { _.average('weight) }
   * pipe now contains the average weights of adults and minors.
   */
  def partition[A, R](fs: (Fields, Fields))(fn: (A) => R)(
    builder: GroupBuilder => GroupBuilder)(
      implicit conv: TupleConverter[A],
      ord: Ordering[R],
      rset: TupleSetter[R]): Pipe = {
    val (fromFields, toFields) = fs
    conv.assertArityMatches(fromFields)
    rset.assertArityMatches(toFields)

    val tmpFields = new Fields("__temp__")
    tmpFields.setComparator("__temp__", ord)

    map(fromFields -> tmpFields)(fn)(conv, TupleSetter.singleSetter[R])
      .groupBy(tmpFields)(builder)
      .map[R, R](tmpFields -> toFields){ (r: R) => r }(TupleConverter.singleConverter[R], rset)
      .discard(tmpFields)
  }

  /**
   * If you use a map function that does not accept TupleEntry args,
   * which is the common case, an implicit conversion in GeneratedConversions
   * will convert your function into a `(TupleEntry => T)`.  The result type
   * T is converted to a cascading Tuple by an implicit `TupleSetter[T]`.
   * acceptable T types are primitive types, cascading Tuples of those types,
   * or `scala.Tuple(1-22)` of those types.
   *
   * After the map, the input arguments will be set to the output of the map,
   * so following with filter or map is fine without a new using statement if
   * you mean to operate on the output.
   *
   * {{{
   * map('data -> 'stuff)
   * }}}
   *
   * * if output equals input, REPLACE is used.
   * * if output or input is a subset of the other SWAP is used.
   * * otherwise we append the new fields (cascading Fields.ALL is used)
   *
   * {{{
   * mapTo('data -> 'stuff)
   * }}}
   *
   *  Only the results (stuff) are kept (cascading Fields.RESULTS)
   *
   * == Note ==
   * Using mapTo is the same as using map followed by a project for
   * selecting just the output fields
   */
  def map[A, T](fs: (Fields, Fields))(fn: A => T)(implicit conv: TupleConverter[A], setter: TupleSetter[T]): Pipe = {
    conv.assertArityMatches(fs._1)
    setter.assertArityMatches(fs._2)
    each(fs)(new MapFunction[A, T](fn, _, conv, setter))
  }
  def mapTo[A, T](fs: (Fields, Fields))(fn: A => T)(implicit conv: TupleConverter[A], setter: TupleSetter[T]): Pipe = {
    conv.assertArityMatches(fs._1)
    setter.assertArityMatches(fs._2)
    eachTo(fs)(new MapFunction[A, T](fn, _, conv, setter))
  }
  def flatMap[A, T](fs: (Fields, Fields))(fn: A => TraversableOnce[T])(implicit conv: TupleConverter[A], setter: TupleSetter[T]): Pipe = {
    conv.assertArityMatches(fs._1)
    setter.assertArityMatches(fs._2)
    each(fs)(new FlatMapFunction[A, T](fn, _, conv, setter))
  }
  def flatMapTo[A, T](fs: (Fields, Fields))(fn: A => TraversableOnce[T])(implicit conv: TupleConverter[A], setter: TupleSetter[T]): Pipe = {
    conv.assertArityMatches(fs._1)
    setter.assertArityMatches(fs._2)
    eachTo(fs)(new FlatMapFunction[A, T](fn, _, conv, setter))
  }

  /**
   * Filters all data that is defined for this partial function and then applies that function
   */
  def collect[A, T](fs: (Fields, Fields))(fn: PartialFunction[A, T])(implicit conv: TupleConverter[A], setter: TupleSetter[T]): Pipe = {
    conv.assertArityMatches(fs._1)
    setter.assertArityMatches(fs._2)
    pipe.each(fs)(new CollectFunction[A, T](fn, _, conv, setter))
  }
  def collectTo[A, T](fs: (Fields, Fields))(fn: PartialFunction[A, T])(implicit conv: TupleConverter[A], setter: TupleSetter[T]): Pipe = {
    conv.assertArityMatches(fs._1)
    setter.assertArityMatches(fs._2)
    pipe.eachTo(fs)(new CollectFunction[A, T](fn, _, conv, setter))
  }

  /**
   * the same as
   *
   * {{{
   * flatMap(fs) { it : TraversableOnce[T] => it }
   * }}}
   *
   * Common enough to be useful.
   */
  def flatten[T](fs: (Fields, Fields))(implicit conv: TupleConverter[TraversableOnce[T]], setter: TupleSetter[T]): Pipe =
    flatMap[TraversableOnce[T], T](fs)({ it: TraversableOnce[T] => it })(conv, setter)

  /**
   * the same as
   *
   * {{{
   * flatMapTo(fs) { it : TraversableOnce[T] => it }
   * }}}
   *
   * Common enough to be useful.
   */
  def flattenTo[T](fs: (Fields, Fields))(implicit conv: TupleConverter[TraversableOnce[T]], setter: TupleSetter[T]): Pipe =
    flatMapTo[TraversableOnce[T], T](fs)({ it: TraversableOnce[T] => it })(conv, setter)

  /**
   * Force a materialization to disk in the flow.
   * This is useful before crossWithTiny if you filter just before. Ideally scalding/cascading would
   * see this (and may in future versions), but for now it is here to aid in hand-tuning jobs
   */
  lazy val forceToDisk: Pipe = new Checkpoint(pipe)

  /**
   * Convenience method for integrating with existing cascading Functions
   */
  def each(fs: (Fields, Fields))(fn: Fields => Function[_]) = {
    new Each(pipe, fs._1, fn(fs._2), defaultMode(fs._1, fs._2))
  }

  /**
   * Same as above, but only keep the results field.
   */
  def eachTo(fs: (Fields, Fields))(fn: Fields => Function[_]) = {
    new Each(pipe, fs._1, fn(fs._2), Fields.RESULTS)
  }

  /**
   * This is an analog of the SQL/Excel unpivot function which converts columns of data
   * into rows of data.  Only the columns given as input fields are expanded in this way.
   * For this operation to be reversible, you need to keep some unique key on each row.
   * See GroupBuilder.pivot to reverse this operation assuming you leave behind a grouping key
   * == Example ==
   * {{{
   * pipe.unpivot(('w,'x,'y,'z) -> ('feature, 'value))
   * }}}
   *
   * takes rows like:
   * {{{
   * key, w, x, y, z
   * 1, 2, 3, 4, 5
   * 2, 8, 7, 6, 5
   * }}}
   * to:
   * {{{
   * key, feature, value
   * 1, w, 2
   * 1, x, 3
   * 1, y, 4
   * }}}
   * etc...
   */
  def unpivot(fieldDef: (Fields, Fields)): Pipe = {
    assert(fieldDef._2.size == 2, "Must specify exactly two Field names for the results")
    // toKeyValueList comes from TupleConversions
    pipe.flatMap(fieldDef) { te: TupleEntry => TupleConverter.KeyValueList(te) }
      .discard(fieldDef._1)
  }

  /**
   * Keep at most n elements.  This is implemented by keeping
   * approximately n/k elements on each of the k mappers or reducers (whichever we wind
   * up being scheduled on).
   */
  def limit(n: Long): Pipe = new Each(pipe, new Limit(n))

  /**
   * Sample a fraction of elements. fraction should be between 0.00 (0%) and 1.00 (100%)
   * you can provide a seed to get reproducible results
   *
   */
  def sample(fraction: Double): Pipe = new Each(pipe, new Sample(fraction))
  def sample(fraction: Double, seed: Long): Pipe = new Each(pipe, new Sample(seed, fraction))

  /**
   * Sample fraction of elements with return. fraction should be between 0.00 (0%) and 1.00 (100%)
   * you can provide a seed to get reproducible results
   *
   */
  def sampleWithReplacement(fraction: Double): Pipe = new Each(pipe, new SampleWithReplacement(fraction), Fields.ALL)
  def sampleWithReplacement(fraction: Double, seed: Int): Pipe = new Each(pipe, new SampleWithReplacement(fraction, seed), Fields.ALL)

  /**
   * Print all the tuples that pass to stderr
   */
  def debug: Pipe = debug(PipeDebug())

  /**
   *  Print the tuples that pass with the options configured in debugger
   * For instance:
   *   {{{ debug(PipeDebug().toStdOut.printTuplesEvery(100)) }}}
   */
  def debug(dbg: PipeDebug): Pipe = dbg(pipe)

  /**
   * Write all the tuples to the given source and return this Pipe
   */
  def write(outsource: Source)(implicit flowDef: FlowDef, mode: Mode) = {
    /* This code is to hack around a known Cascading bug that they have decided not to fix. In a graph:
    A -> FlatMap -> write(tsv) -> FlatMap
    in the second flatmap cascading will read from the written tsv for running it. However TSV's use toString and so is not a bijection.
    here we stick in an identity function before the tsv write to keep to force cascading to do any fork/split beforehand.
    */
    val writePipe: Pipe = outsource match {
      case t: Tsv => new Each(pipe, Fields.ALL, IdentityFunction, Fields.REPLACE)
      case _ => pipe
    }
    outsource.writeFrom(writePipe)(flowDef, mode)
    pipe
  }

  /**
   * Adds a trap to the current pipe,
   * which will capture all exceptions that occur in this pipe
   * and save them to the trapsource given
   *
   * Traps do not include the original fields in a tuple,
   * only the fields seen in an operation.
   * Traps also do not include any exception information.
   *
   * There can only be at most one trap for each pipe.
   */
  def addTrap(trapsource: Source)(implicit flowDef: FlowDef, mode: Mode) = {
    flowDef.addTrap(pipe, trapsource.createTap(Write)(mode))
    pipe
  }

  /**
   * Divides sum of values for this variable by their sum; assumes without checking that division is supported
   * on this type and that sum is not zero
   *
   * If those assumptions do not hold, will throw an exception -- consider checking sum sepsarately and/or using addTrap
   *
   * in some cases, crossWithTiny has been broken, the implementation supports a work-around
   */
  def normalize(f: Fields, useTiny: Boolean = true): Pipe = {
    val total = groupAll { _.sum[Double](f -> '__total_for_normalize__) }
    (if (useTiny) {
      crossWithTiny(total)
    } else {
      crossWithSmaller(total)
    })
      .map(Fields.merge(f, '__total_for_normalize__) -> f) { args: (Double, Double) =>
        args._1 / args._2
      }
  }

  /**
   * Maps the input fields into an output field of type T. For example:
   *
   * {{{
   *   pipe.pack[(Int, Int)] (('field1, 'field2) -> 'field3)
   * }}}
   *
   * will pack fields 'field1 and 'field2 to field 'field3, as long as 'field1 and 'field2
   * can be cast into integers. The output field 'field3 will be of tupel `(Int, Int)`
   *
   */
  def pack[T](fs: (Fields, Fields))(implicit packer: TuplePacker[T], setter: TupleSetter[T]): Pipe = {
    val (fromFields, toFields) = fs
    assert(toFields.size == 1, "Can only output 1 field in pack")
    val conv = packer.newConverter(fromFields)
    pipe.map(fs) { input: T => input } (conv, setter)
  }

  /**
   * Same as pack but only the to fields are preserved.
   */
  def packTo[T](fs: (Fields, Fields))(implicit packer: TuplePacker[T], setter: TupleSetter[T]): Pipe = {
    val (fromFields, toFields) = fs
    assert(toFields.size == 1, "Can only output 1 field in pack")
    val conv = packer.newConverter(fromFields)
    pipe.mapTo(fs) { input: T => input } (conv, setter)
  }

  /**
   * The opposite of pack. Unpacks the input field of type `T` into
   * the output fields. For example:
   *
   * {{{
   *   pipe.unpack[(Int, Int)] ('field1 -> ('field2, 'field3))
   * }}}
   *
   * will unpack 'field1 into 'field2 and 'field3
   */
  def unpack[T](fs: (Fields, Fields))(implicit unpacker: TupleUnpacker[T], conv: TupleConverter[T]): Pipe = {
    val (fromFields, toFields) = fs
    assert(fromFields.size == 1, "Can only take 1 input field in unpack")
    val fields = (fromFields, unpacker.getResultFields(toFields))
    val setter = unpacker.newSetter(toFields)
    pipe.map(fields) { input: T => input } (conv, setter)
  }

  /**
   * Same as unpack but only the to fields are preserved.
   */
  def unpackTo[T](fs: (Fields, Fields))(implicit unpacker: TupleUnpacker[T], conv: TupleConverter[T]): Pipe = {
    val (fromFields, toFields) = fs
    assert(fromFields.size == 1, "Can only take 1 input field in unpack")
    val fields = (fromFields, unpacker.getResultFields(toFields))
    val setter = unpacker.newSetter(toFields)
    pipe.mapTo(fields) { input: T => input } (conv, setter)
  }

  /**
   * Set of pipes reachable from this pipe (transitive closure of 'Pipe.getPrevious')
   */
  def upstreamPipes: Set[Pipe] =
    Iterator
      .iterate(Seq(pipe))(pipes => for (p <- pipes; prev <- p.getPrevious) yield prev)
      .takeWhile(_.length > 0)
      .flatten
      .toSet

  /**
   * This finds all the boxed serializations stored in the flow state map for this
   * flowdef. We then find all the pipes back in the DAG from this pipe and apply
   * those serializations.
   */
  private[scalding] def applyFlowConfigProperties(flowDef: FlowDef): Pipe = {
    case class ToVisit[T](queue: Queue[T], inQueue: Set[T]) {
      def maybeAdd(t: T): ToVisit[T] = if (inQueue(t)) this else {
        ToVisit(queue :+ t, inQueue + t)
      }
      def next: Option[(T, ToVisit[T])] =
        if (inQueue.isEmpty) None
        else Some((queue.head, ToVisit(queue.tail, inQueue - queue.head)))
    }

    @annotation.tailrec
    def go(p: Pipe, visited: Set[Pipe], toVisit: ToVisit[Pipe]): Set[Pipe] = {
      val notSeen: Set[Pipe] = p.getPrevious.filter(i => !visited.contains(i)).toSet
      val nextVisited: Set[Pipe] = visited + p
      val nextToVisit = notSeen.foldLeft(toVisit) { case (prev, n) => prev.maybeAdd(n) }

      nextToVisit.next match {
        case Some((h, innerNextToVisit)) => go(h, nextVisited, innerNextToVisit)
        case _ => nextVisited
      }
    }
    val allPipes = go(pipe, Set[Pipe](), ToVisit[Pipe](Queue.empty, Set.empty))

    FlowStateMap.get(flowDef).foreach { fstm =>
      fstm.flowConfigUpdates.foreach {
        case (k, v) =>
          allPipes.foreach { p =>
            p.getStepConfigDef().setProperty(k, v)
          }
      }
    }
    pipe
  }

}

/**
 * A simple trait for releasable resource. Provides noop implementation.
 */
trait Stateful {
  def release(): Unit = ()
}<|MERGE_RESOLUTION|>--- conflicted
+++ resolved
@@ -115,20 +115,19 @@
   }
 
   /**
-<<<<<<< HEAD
-   * Return true if a pipe is a source Pipe (has no parents / previous) and isn't a
-   * Splice.
-   */
-  def isSourcePipe(pipe: Pipe): Boolean = {
+   * If there is exactly one previous Pipe, get it, otherwise None
+   */
+  def getSinglePreviousPipe(p: Pipe): Option[Pipe] =
+    if (p.getPrevious != null && p.getPrevious.length == 1) p.getPrevious.headOption
+    else None
+
+  /**
+   * Is the given Pipe a source (it has no previous and is not a splice
+   */
+  def isSourcePipe(pipe: Pipe): Boolean =
     pipe.getParent == null &&
       (pipe.getPrevious == null || pipe.getPrevious.isEmpty) &&
       (!pipe.isInstanceOf[Splice])
-  }
-
-  def getPreviousPipe(p: Pipe): Option[Pipe] = {
-    if (p.getPrevious != null && p.getPrevious.length == 1) p.getPrevious.headOption
-    else None
-  }
 
   /*
    * If hashJoinPipe represents a hashjoin, this method checks if
@@ -173,7 +172,7 @@
         m.getPrevious // gets all merged pipes
           .exists { p => isHashJoinedWithPipe(p, hashJoinOperandPipe) }
       case e: Each =>
-        getPreviousPipe(e)
+        getSinglePreviousPipe(e)
           .exists { p => isHashJoinedWithPipe(p, hashJoinOperandPipe) }
       case other =>
         false
@@ -233,21 +232,6 @@
       new Merge(result: _*)
   }
 
-=======
-   * If there is exactly one previous Pipe, get it, otherwise None
-   */
-  def getSinglePreviousPipe(p: Pipe): Option[Pipe] =
-    if (p.getPrevious != null && p.getPrevious.length == 1) p.getPrevious.headOption
-    else None
-
-  /**
-   * Is the given Pipe a source (it has no previous and is not a splice
-   */
-  def isSourcePipe(pipe: Pipe): Boolean =
-    pipe.getParent == null &&
-      (pipe.getPrevious == null || pipe.getPrevious.isEmpty) &&
-      (!pipe.isInstanceOf[Splice])
->>>>>>> 2f99c39f
 }
 
 /**
