--- conflicted
+++ resolved
@@ -21,13 +21,8 @@
 import scala.util.{ Failure, Try }
 
 object JobStats {
-<<<<<<< HEAD
   def apply(stats: CascadingStats[_]): JobStats = {
-    val m = statsMap(stats)
-=======
-  def apply(stats: CascadingStats): JobStats = {
     val m: Map[String, Any] = statsMap(stats)
->>>>>>> f37a131a
     new JobStats(
       stats match {
         case cs: CascadeStats => m
