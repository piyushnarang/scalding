--- conflicted
+++ resolved
@@ -52,11 +52,8 @@
     newK.addDefaultSerializer(classOf[com.twitter.algebird.HLL], new HLLSerializer)
     // Don't serialize Boxed instances using Kryo.
     newK.addDefaultSerializer(classOf[com.twitter.scalding.serialization.Boxed[_]], new ThrowingSerializer)
-<<<<<<< HEAD
-=======
     newK.addDefaultSerializer(classOf[com.twitter.scalding.typed.TypedPipe[_]], new SerializeAsUnit)
     newK.addDefaultSerializer(classOf[com.twitter.scalding.typed.ReduceStep[_, _, _]], new SerializeAsUnit)
->>>>>>> 7615dbf6
 
     // Register every boxed class so they are given cascading tokens
     for {
