/*
Copyright 2012 Twitter, Inc.

Licensed under the Apache License, Version 2.0 (the "License");
you may not use this file except in compliance with the License.
You may obtain a copy of the License at

http://www.apache.org/licenses/LICENSE-2.0

Unless required by applicable law or agreed to in writing, software
distributed under the License is distributed on an "AS IS" BASIS,
WITHOUT WARRANTIES OR CONDITIONS OF ANY KIND, either express or implied.
See the License for the specific language governing permissions and
limitations under the License.
*/
package com.twitter.scalding

import java.util.TimeZone

import org.apache.hadoop.conf.Configuration

object TimePathedSource {
  val YEAR_MONTH_DAY = "/%1$tY/%1$tm/%1$td"
  val YEAR_MONTH_DAY_HOUR = "/%1$tY/%1$tm/%1$td/%1$tH"

  def toPath(pattern: String, date: RichDate, tz: TimeZone): String =
    String.format(pattern, date.toCalendar(tz))

  def stepSize(pattern: String, tz: TimeZone): Option[Duration] =
    List("%1$tH" -> Hours(1), "%1$td" -> Days(1)(tz),
      "%1$tm" -> Months(1)(tz), "%1$tY" -> Years(1)(tz))
      .find { unitDur: (String, Duration) => pattern.contains(unitDur._1) }
      .map(_._2)

  /**
   * Gives all paths in the given daterange with windows based on the provided duration.
   */
  def allPathsWithDuration(pattern: String, duration: Duration, dateRange: DateRange, tz: TimeZone): Iterable[String] =
    // This method is exhaustive, but too expensive for Cascading's JobConf writing.
    dateRange.each(duration)
      .map { dr: DateRange =>
        toPath(pattern, dr.start, tz)
      }

  /**
   * Gives all read paths in the given daterange.
   */
  def readPathsFor(pattern: String, dateRange: DateRange, tz: TimeZone): Iterable[String] = {
    TimePathedSource.stepSize(pattern, DateOps.UTC) match {
      case Some(duration) => allPathsWithDuration(pattern, duration, dateRange, DateOps.UTC)
      case None => sys.error(s"No suitable step size for pattern: $pattern")
    }
  }

  /**
   * Gives the write path based on daterange end.
   */
  def writePathFor(pattern: String, dateRange: DateRange, tz: TimeZone): String = {
    assert(pattern.takeRight(2) == "/*", "Pattern must end with /* " + pattern)
    val lastSlashPos = pattern.lastIndexOf('/')
    val stripped = pattern.slice(0, lastSlashPos)
    toPath(stripped, dateRange.end, tz)
  }
}

abstract class TimeSeqPathedSource(val patterns: Seq[String], val dateRange: DateRange, val tz: TimeZone) extends FileSource {

  override def hdfsPaths = patterns
    .flatMap{ pattern: String =>
      Globifier(pattern)(tz).globify(dateRange)
    }

  /**
   * Override this if you have for instance an hourly pattern but want to run every 6 hours.
   * By default, we call TimePathedSource.stepSize(pattern, tz)
   */
  protected def defaultDurationFor(pattern: String): Option[Duration] =
    TimePathedSource.stepSize(pattern, tz)

  protected def allPathsFor(pattern: String): Iterable[String] =
    defaultDurationFor(pattern) match {
      case Some(duration) => TimePathedSource.allPathsWithDuration(pattern, duration, dateRange, tz)
      case None => sys.error(s"No suitable step size for pattern: $pattern")
    }

  /** These are all the paths we will read for this data completely enumerated */
  def allPaths: Iterable[String] =
    patterns.flatMap(allPathsFor(_))

  /**
   * Get path statuses based on daterange. This tests each path with pathIsGood
   * (which by default checks that there is at least on file in that directory)
   */
  def getPathStatuses(conf: Configuration): Iterable[(String, Boolean)] =
    allPaths.map { path => (path, pathIsGood(path, conf)) }

  // Override because we want to check UNGLOBIFIED paths that each are present.
  override def hdfsReadPathsAreGood(conf: Configuration): Boolean =
    getPathStatuses(conf).forall {
      case (path, good) =>
        if (!good) {
          System.err.println("[ERROR] Path: " + path + " is missing in: " + toString)
        }
        good
    }

  override def toString = "TimeSeqPathedSource(" + patterns.mkString(",") +
    ", " + dateRange + ", " + tz + ")"

  override def equals(that: Any) =
    (that != null) &&
      (this.getClass == that.getClass) &&
      this.patterns == that.asInstanceOf[TimeSeqPathedSource].patterns &&
      this.dateRange == that.asInstanceOf[TimeSeqPathedSource].dateRange &&
      this.tz == that.asInstanceOf[TimeSeqPathedSource].tz

  override def hashCode = patterns.hashCode +
    31 * dateRange.hashCode +
    (31 ^ 2) * tz.hashCode
}

/**
 * This will automatically produce a globbed version of the given path.
 * THIS MEANS YOU MUST END WITH A / followed by * to match a file
 * For writing, we write to the directory specified by the END time.
 */
abstract class TimePathedSource(val pattern: String,
  dateRange: DateRange,
  tz: TimeZone) extends TimeSeqPathedSource(Seq(pattern), dateRange, tz) {

  //Write to the path defined by the end time:
<<<<<<< HEAD
  override def hdfsWritePath = {
    // TODO this should be required everywhere but works on read without it
    // maybe in 0.9.0 be more strict
    assert(pattern.takeRight(2) == "/*", "Pattern must end with /* " + pattern)
    val lastSlashPos = pattern.lastIndexOf('/')
    val stripped = pattern.slice(0, lastSlashPos)
    TimePathedSource.toPath(stripped, dateRange.end, tz)
  }

  override def localPaths = patterns
    .flatMap{ pattern: String =>
      Globifier(pattern)(tz).globify(dateRange)
    }
=======
  override def hdfsWritePath = TimePathedSource.writePathFor(pattern, dateRange, tz)

  override def localPath = pattern
>>>>>>> 3a88fe42
}

/*
 * A source that contains the most recent existing path in this date range.
 */
abstract class MostRecentGoodSource(p: String, dr: DateRange, t: TimeZone)
  extends TimePathedSource(p, dr, t) {

  override def toString =
    "MostRecentGoodSource(" + p + ", " + dr + ", " + t + ")"

  override protected def goodHdfsPaths(hdfsMode: Hdfs) = getPathStatuses(hdfsMode.jobConf)
    .toList
    .reverse
    .find(_._2)
    .map(_._1)

  override def hdfsReadPathsAreGood(conf: Configuration) = getPathStatuses(conf)
    .exists(_._2)
}<|MERGE_RESOLUTION|>--- conflicted
+++ resolved
@@ -129,25 +129,12 @@
   tz: TimeZone) extends TimeSeqPathedSource(Seq(pattern), dateRange, tz) {
 
   //Write to the path defined by the end time:
-<<<<<<< HEAD
-  override def hdfsWritePath = {
-    // TODO this should be required everywhere but works on read without it
-    // maybe in 0.9.0 be more strict
-    assert(pattern.takeRight(2) == "/*", "Pattern must end with /* " + pattern)
-    val lastSlashPos = pattern.lastIndexOf('/')
-    val stripped = pattern.slice(0, lastSlashPos)
-    TimePathedSource.toPath(stripped, dateRange.end, tz)
-  }
+  override def hdfsWritePath = TimePathedSource.writePathFor(pattern, dateRange, tz)
 
   override def localPaths = patterns
     .flatMap{ pattern: String =>
-      Globifier(pattern)(tz).globify(dateRange)
-    }
-=======
-  override def hdfsWritePath = TimePathedSource.writePathFor(pattern, dateRange, tz)
-
-  override def localPath = pattern
->>>>>>> 3a88fe42
+    Globifier(pattern)(tz).globify(dateRange)
+  }
 }
 
 /*
